--- conflicted
+++ resolved
@@ -207,7 +207,7 @@
     private String catchParam;
     private ApiCallSection apiCallSection;
     private List<String> expectedWarningHeaders = emptyList();
-<<<<<<< HEAD
+    private List<String> allowedWarningHeaders = emptyList();
     //TODO: be more selective in what is ignored
     private boolean ignoreWarnings = false;
 
@@ -215,9 +215,6 @@
         this.ignoreWarnings = ignoreWarnings;
     }
 
-=======
-    private List<String> allowedWarningHeaders = emptyList();
->>>>>>> e4f45db4
 
     public DoSection(XContentLocation location) {
         this.location = location;
