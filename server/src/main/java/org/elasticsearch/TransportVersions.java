/*
 * Copyright Elasticsearch B.V. and/or licensed to Elasticsearch B.V. under one
 * or more contributor license agreements. Licensed under the Elastic License
 * 2.0 and the Server Side Public License, v 1; you may not use this file except
 * in compliance with, at your election, the Elastic License 2.0 or the Server
 * Side Public License, v 1.
 */

package org.elasticsearch;

import org.elasticsearch.core.Assertions;
import org.elasticsearch.core.UpdateForV9;

import java.lang.reflect.Field;
import java.util.Collection;
import java.util.Collections;
import java.util.HashMap;
import java.util.Map;
import java.util.NavigableMap;
import java.util.Set;
import java.util.TreeMap;
import java.util.TreeSet;

/**
 * <p>Transport version is used to coordinate compatible wire protocol communication between nodes, at a fine-grained level.  This replaces
 * and supersedes the old Version constants.</p>
 *
 * <p>Before adding a new version constant, please read the block comment at the end of the list of constants.</p>
 */
public class TransportVersions {

    /*
     * NOTE: IntelliJ lies!
     * This map is used during class construction, referenced by the registerTransportVersion method.
     * When all the transport version constants have been registered, the map is cleared & never touched again.
     */
    static TreeSet<Integer> IDS = new TreeSet<>();

    static TransportVersion def(int id) {
        if (IDS == null) throw new IllegalStateException("The IDS map needs to be present to call this method");

        if (IDS.add(id) == false) {
            throw new IllegalArgumentException("Version id " + id + " defined twice");
        }
        if (id < IDS.last()) {
            throw new IllegalArgumentException("Version id " + id + " is not defined in the right location. Keep constants sorted");
        }
        return new TransportVersion(id);
    }

    @UpdateForV9 // remove the transport versions with which v9 will not need to interact
    public static final TransportVersion ZERO = def(0);
    public static final TransportVersion V_7_0_0 = def(7_00_00_99);
    public static final TransportVersion V_7_0_1 = def(7_00_01_99);
    public static final TransportVersion V_7_1_0 = def(7_01_00_99);
    public static final TransportVersion V_7_2_0 = def(7_02_00_99);
    public static final TransportVersion V_7_2_1 = def(7_02_01_99);
    public static final TransportVersion V_7_3_0 = def(7_03_00_99);
    public static final TransportVersion V_7_3_2 = def(7_03_02_99);
    public static final TransportVersion V_7_4_0 = def(7_04_00_99);
    public static final TransportVersion V_7_5_0 = def(7_05_00_99);
    public static final TransportVersion V_7_6_0 = def(7_06_00_99);
    public static final TransportVersion V_7_7_0 = def(7_07_00_99);
    public static final TransportVersion V_7_8_0 = def(7_08_00_99);
    public static final TransportVersion V_7_8_1 = def(7_08_01_99);
    public static final TransportVersion V_7_9_0 = def(7_09_00_99);
    public static final TransportVersion V_7_10_0 = def(7_10_00_99);
    public static final TransportVersion V_7_10_1 = def(7_10_01_99);
    public static final TransportVersion V_7_11_0 = def(7_11_00_99);
    public static final TransportVersion V_7_12_0 = def(7_12_00_99);
    public static final TransportVersion V_7_13_0 = def(7_13_00_99);
    public static final TransportVersion V_7_14_0 = def(7_14_00_99);
    public static final TransportVersion V_7_15_0 = def(7_15_00_99);
    public static final TransportVersion V_7_15_1 = def(7_15_01_99);
    public static final TransportVersion V_7_16_0 = def(7_16_00_99);
    public static final TransportVersion V_7_17_0 = def(7_17_00_99);
    public static final TransportVersion V_7_17_1 = def(7_17_01_99);
    public static final TransportVersion V_7_17_8 = def(7_17_08_99);
    public static final TransportVersion V_8_0_0 = def(8_00_00_99);
    public static final TransportVersion V_8_1_0 = def(8_01_00_99);
    public static final TransportVersion V_8_2_0 = def(8_02_00_99);
    public static final TransportVersion V_8_3_0 = def(8_03_00_99);
    public static final TransportVersion V_8_4_0 = def(8_04_00_99);
    public static final TransportVersion V_8_5_0 = def(8_05_00_99);
    public static final TransportVersion V_8_6_0 = def(8_06_00_99);
    public static final TransportVersion V_8_6_1 = def(8_06_01_99);
    public static final TransportVersion V_8_7_0 = def(8_07_00_99);
    public static final TransportVersion V_8_7_1 = def(8_07_01_99);
    public static final TransportVersion V_8_8_0 = def(8_08_00_99);
    public static final TransportVersion V_8_8_1 = def(8_08_01_99);
    /*
     * READ THE COMMENT BELOW THIS BLOCK OF DECLARATIONS BEFORE ADDING NEW TRANSPORT VERSIONS
     * Detached transport versions added below here.
     */
    public static final TransportVersion V_8_500_020 = def(8_500_020);
    public static final TransportVersion V_8_500_040 = def(8_500_040);
    public static final TransportVersion V_8_500_041 = def(8_500_041);
    public static final TransportVersion V_8_500_042 = def(8_500_042);
    public static final TransportVersion V_8_500_043 = def(8_500_043);
    public static final TransportVersion V_8_500_044 = def(8_500_044);
    public static final TransportVersion V_8_500_045 = def(8_500_045);
    public static final TransportVersion V_8_500_046 = def(8_500_046);
    public static final TransportVersion V_8_500_047 = def(8_500_047);
    public static final TransportVersion V_8_500_048 = def(8_500_048);
    public static final TransportVersion V_8_500_049 = def(8_500_049);
    public static final TransportVersion V_8_500_050 = def(8_500_050);
    public static final TransportVersion V_8_500_051 = def(8_500_051);
    public static final TransportVersion V_8_500_052 = def(8_500_052);
    public static final TransportVersion V_8_500_053 = def(8_500_053);
    public static final TransportVersion V_8_500_054 = def(8_500_054);
    public static final TransportVersion V_8_500_055 = def(8_500_055);
    public static final TransportVersion V_8_500_056 = def(8_500_056);
    public static final TransportVersion V_8_500_057 = def(8_500_057);
    public static final TransportVersion V_8_500_058 = def(8_500_058);
    public static final TransportVersion V_8_500_059 = def(8_500_059);
    public static final TransportVersion V_8_500_060 = def(8_500_060);
    public static final TransportVersion V_8_500_061 = def(8_500_061);
    public static final TransportVersion V_8_500_062 = def(8_500_062);
    public static final TransportVersion V_8_500_063 = def(8_500_063);
    public static final TransportVersion V_8_500_064 = def(8_500_064);
    public static final TransportVersion V_8_500_065 = def(8_500_065);
    public static final TransportVersion V_8_500_066 = def(8_500_066);
    public static final TransportVersion SEARCH_RESP_SKIP_UNAVAILABLE_ADDED = def(8_500_067);
    public static final TransportVersion ML_TRAINED_MODEL_FINISH_PENDING_WORK_ADDED = def(8_500_068);
    public static final TransportVersion SEARCH_APP_INDICES_REMOVED = def(8_500_069);
    public static final TransportVersion GENERIC_NAMED_WRITABLE_ADDED = def(8_500_070);
    public static final TransportVersion PINNED_QUERY_OPTIONAL_INDEX = def(8_500_071);
    public static final TransportVersion SHARD_SIZE_PRIMARY_TERM_GEN_ADDED = def(8_500_072);
    public static final TransportVersion COMPAT_VERSIONS_MAPPING_VERSION_ADDED = def(8_500_073);
    public static final TransportVersion V_8_500_074 = def(8_500_074);
    public static final TransportVersion NODE_INFO_INDEX_VERSION_ADDED = def(8_500_075);
    public static final TransportVersion FIRST_NEW_ID_LAYOUT = def(8_501_00_0);
    public static final TransportVersion COMMIT_PRIMARY_TERM_GENERATION = def(8_501_00_1);
    public static final TransportVersion WAIT_FOR_CLUSTER_STATE_IN_RECOVERY_ADDED = def(8_502_00_0);
    public static final TransportVersion RECOVERY_COMMIT_TOO_NEW_EXCEPTION_ADDED = def(8_503_00_0);
    public static final TransportVersion NODE_INFO_COMPONENT_VERSIONS_ADDED = def(8_504_00_0);
    public static final TransportVersion COMPACT_FIELD_CAPS_ADDED = def(8_505_00_0);
    public static final TransportVersion DATA_STREAM_RESPONSE_INDEX_PROPERTIES = def(8_506_00_0);
    public static final TransportVersion ML_TRAINED_MODEL_CONFIG_PLATFORM_ADDED = def(8_507_00_0);
    public static final TransportVersion LONG_COUNT_IN_HISTOGRAM_ADDED = def(8_508_00_0);
    public static final TransportVersion INFERENCE_MODEL_SECRETS_ADDED = def(8_509_00_0);
    public static final TransportVersion NODE_INFO_REQUEST_SIMPLIFIED = def(8_510_00_0);
    public static final TransportVersion NESTED_KNN_VECTOR_QUERY_V = def(8_511_00_0);
    public static final TransportVersion ML_PACKAGE_LOADER_PLATFORM_ADDED = def(8_512_00_0);
    public static final TransportVersion ELSER_SERVICE_MODEL_VERSION_ADDED_PATCH = def(8_512_00_1);
    public static final TransportVersion PLUGIN_DESCRIPTOR_OPTIONAL_CLASSNAME = def(8_513_00_0);
    public static final TransportVersion UNIVERSAL_PROFILING_LICENSE_ADDED = def(8_514_00_0);
    public static final TransportVersion ELSER_SERVICE_MODEL_VERSION_ADDED = def(8_515_00_0);
    public static final TransportVersion NODE_STATS_HTTP_ROUTE_STATS_ADDED = def(8_516_00_0);
    public static final TransportVersion INCLUDE_SHARDS_STATS_ADDED = def(8_517_00_0);
    public static final TransportVersion BUILD_QUALIFIER_SEPARATED = def(8_518_00_0);
    public static final TransportVersion PIPELINES_IN_BULK_RESPONSE_ADDED = def(8_519_00_0);
    public static final TransportVersion PLUGIN_DESCRIPTOR_STRING_VERSION = def(8_520_00_0);
    public static final TransportVersion TOO_MANY_SCROLL_CONTEXTS_EXCEPTION_ADDED = def(8_521_00_0);
    public static final TransportVersion UNCONTENDED_REGISTER_ANALYSIS_ADDED = def(8_522_00_0);
    public static final TransportVersion TRANSFORM_GET_CHECKPOINT_TIMEOUT_ADDED = def(8_523_00_0);
    public static final TransportVersion IP_ADDRESS_WRITEABLE = def(8_524_00_0);
    public static final TransportVersion PRIMARY_TERM_ADDED = def(8_525_00_0);
    public static final TransportVersion CLUSTER_FEATURES_ADDED = def(8_526_00_0);
    public static final TransportVersion DSL_ERROR_STORE_INFORMATION_ENHANCED = def(8_527_00_0);
    public static final TransportVersion INVALID_BUCKET_PATH_EXCEPTION_INTRODUCED = def(8_528_00_0);
    public static final TransportVersion KNN_AS_QUERY_ADDED = def(8_529_00_0);
    public static final TransportVersion UNDESIRED_SHARD_ALLOCATIONS_COUNT_ADDED = def(8_530_00_0);
    public static final TransportVersion ML_INFERENCE_TASK_SETTINGS_OPTIONAL_ADDED = def(8_531_00_0);
    public static final TransportVersion DEPRECATED_COMPONENT_TEMPLATES_ADDED = def(8_532_00_0);
    public static final TransportVersion UPDATE_NON_DYNAMIC_SETTINGS_ADDED = def(8_533_00_0);
    public static final TransportVersion REPO_ANALYSIS_REGISTER_OP_COUNT_ADDED = def(8_534_00_0);
    public static final TransportVersion ML_TRAINED_MODEL_PREFIX_STRINGS_ADDED = def(8_535_00_0);
    public static final TransportVersion COUNTED_KEYWORD_ADDED = def(8_536_00_0);
    public static final TransportVersion SHAPE_VALUE_SERIALIZATION_ADDED = def(8_537_00_0);
    public static final TransportVersion INFERENCE_MULTIPLE_INPUTS = def(8_538_00_0);
    public static final TransportVersion ADDITIONAL_DESIRED_BALANCE_RECONCILIATION_STATS = def(8_539_00_0);
    public static final TransportVersion ML_STATE_CHANGE_TIMESTAMPS = def(8_540_00_0);
    public static final TransportVersion DATA_STREAM_FAILURE_STORE_ADDED = def(8_541_00_0);
    public static final TransportVersion ML_INFERENCE_OPENAI_ADDED = def(8_542_00_0);
    public static final TransportVersion SHUTDOWN_MIGRATION_STATUS_INCLUDE_COUNTS = def(8_543_00_0);
    public static final TransportVersion TRANSFORM_GET_CHECKPOINT_QUERY_AND_CLUSTER_ADDED = def(8_544_00_0);
<<<<<<< HEAD
    public static final TransportVersion VECTOR_OPS_COUNT_ADDED = def(8_545_00_0);
=======
    public static final TransportVersion GRANT_API_KEY_CLIENT_AUTHENTICATION_ADDED = def(8_545_00_0);
    public static final TransportVersion PIT_WITH_INDEX_FILTER = def(8_546_00_0);
>>>>>>> 4faa02f6

    /*
     * STOP! READ THIS FIRST! No, really,
     *        ____ _____ ___  ____  _        ____  _____    _    ____    _____ _   _ ___ ____    _____ ___ ____  ____ _____ _
     *       / ___|_   _/ _ \|  _ \| |      |  _ \| ____|  / \  |  _ \  |_   _| | | |_ _/ ___|  |  ___|_ _|  _ \/ ___|_   _| |
     *       \___ \ | || | | | |_) | |      | |_) |  _|   / _ \ | | | |   | | | |_| || |\___ \  | |_   | || |_) \___ \ | | | |
     *        ___) || || |_| |  __/|_|      |  _ <| |___ / ___ \| |_| |   | | |  _  || | ___) | |  _|  | ||  _ < ___) || | |_|
     *       |____/ |_| \___/|_|   (_)      |_| \_\_____/_/   \_\____/    |_| |_| |_|___|____/  |_|   |___|_| \_\____/ |_| (_)
     *
     * A new transport version should be added EVERY TIME a change is made to the serialization protocol of one or more classes. Each
     * transport version should only be used in a single merged commit (apart from the BwC versions copied from o.e.Version, ≤V_8_8_1).
     *
     * ADDING A TRANSPORT VERSION
     * To add a new transport version, add a new constant at the bottom of the list, above this comment. Don't add other lines,
     * comments, etc. The version id has the following layout:
     *
     * M_NNN_SS_P
     *
     * M - The major version of Elasticsearch
     * NNN - The server version part
     * SS - The serverless version part. It should always be 00 here, it is used by serverless only.
     * P - The patch version part
     *
     * To determine the id of the next TransportVersion constant, do the following:
     * - Use the same major version, unless bumping majors
     * - Bump the server version part by 1, unless creating a patch version
     * - Leave the serverless part as 00
     * - Bump the patch part if creating a patch version
     *
     * If a patch version is created, it should be placed sorted among the other existing constants.
     *
     * REVERTING A TRANSPORT VERSION
     *
     * If you revert a commit with a transport version change, you MUST ensure there is a NEW transport version representing the reverted
     * change. DO NOT let the transport version go backwards, it must ALWAYS be incremented.
     *
     * DETERMINING TRANSPORT VERSIONS FROM GIT HISTORY
     *
     * If your git checkout has the expected minor-version-numbered branches and the expected release-version tags then you can find the
     * transport versions known by a particular release ...
     *
     *     git show v8.11.0:server/src/main/java/org/elasticsearch/TransportVersions.java | grep '= def'
     *
     * ... or by a particular branch ...
     *
     *     git show 8.11:server/src/main/java/org/elasticsearch/TransportVersions.java | grep '= def'
     *
     * ... and you can see which versions were added in between two versions too ...
     *
     *     git diff v8.11.0..main -- server/src/main/java/org/elasticsearch/TransportVersions.java
     *
     * In branches 8.7-8.10 see server/src/main/java/org/elasticsearch/TransportVersion.java for the equivalent definitions.
     */

    /**
     * Reference to the earliest compatible transport version to this version of the codebase.
     * This should be the transport version used by the highest minor version of the previous major.
     */
    public static final TransportVersion MINIMUM_COMPATIBLE = V_7_17_0;

    /**
     * Reference to the minimum transport version that can be used with CCS.
     * This should be the transport version used by the previous minor release.
     */
    public static final TransportVersion MINIMUM_CCS_VERSION = ML_PACKAGE_LOADER_PLATFORM_ADDED;

    static final NavigableMap<Integer, TransportVersion> VERSION_IDS = getAllVersionIds(TransportVersions.class);

    // the highest transport version constant defined in this file, used as a fallback for TransportVersion.current()
    static final TransportVersion LATEST_DEFINED;
    static {
        LATEST_DEFINED = VERSION_IDS.lastEntry().getValue();

        // see comment on IDS field
        // now we're registered all the transport versions, we can clear the map
        IDS = null;
    }

    public static NavigableMap<Integer, TransportVersion> getAllVersionIds(Class<?> cls) {
        Map<Integer, String> versionIdFields = new HashMap<>();
        NavigableMap<Integer, TransportVersion> builder = new TreeMap<>();

        Set<String> ignore = Set.of("ZERO", "CURRENT", "MINIMUM_COMPATIBLE", "MINIMUM_CCS_VERSION");

        for (Field declaredField : cls.getFields()) {
            if (declaredField.getType().equals(TransportVersion.class)) {
                String fieldName = declaredField.getName();
                if (ignore.contains(fieldName)) {
                    continue;
                }

                TransportVersion version;
                try {
                    version = (TransportVersion) declaredField.get(null);
                } catch (IllegalAccessException e) {
                    throw new AssertionError(e);
                }
                builder.put(version.id(), version);

                if (Assertions.ENABLED) {
                    // check the version number is unique
                    var sameVersionNumber = versionIdFields.put(version.id(), fieldName);
                    assert sameVersionNumber == null
                        : "Versions ["
                            + sameVersionNumber
                            + "] and ["
                            + fieldName
                            + "] have the same version number ["
                            + version.id()
                            + "]. Each TransportVersion should have a different version number";
                }
            }
        }

        return Collections.unmodifiableNavigableMap(builder);
    }

    static Collection<TransportVersion> getAllVersions() {
        return VERSION_IDS.values();
    }

    // no instance
    private TransportVersions() {}
}<|MERGE_RESOLUTION|>--- conflicted
+++ resolved
@@ -175,12 +175,14 @@
     public static final TransportVersion ML_INFERENCE_OPENAI_ADDED = def(8_542_00_0);
     public static final TransportVersion SHUTDOWN_MIGRATION_STATUS_INCLUDE_COUNTS = def(8_543_00_0);
     public static final TransportVersion TRANSFORM_GET_CHECKPOINT_QUERY_AND_CLUSTER_ADDED = def(8_544_00_0);
-<<<<<<< HEAD
-    public static final TransportVersion VECTOR_OPS_COUNT_ADDED = def(8_545_00_0);
-=======
     public static final TransportVersion GRANT_API_KEY_CLIENT_AUTHENTICATION_ADDED = def(8_545_00_0);
     public static final TransportVersion PIT_WITH_INDEX_FILTER = def(8_546_00_0);
->>>>>>> 4faa02f6
+
+    /*
+     * Transport versions added for features that require the next lucene minor version.
+     * Their id needs to be adjusted prior to merging lucene_snapshot into main.
+     */
+    public static final TransportVersion VECTOR_OPS_COUNT_ADDED = def(8_900_00_0);
 
     /*
      * STOP! READ THIS FIRST! No, really,
