/*
 * Copyright Elasticsearch B.V. and/or licensed to Elasticsearch B.V. under one
 * or more contributor license agreements. Licensed under the Elastic License
 * 2.0 and the Server Side Public License, v 1; you may not use this file except
 * in compliance with, at your election, the Elastic License 2.0 or the Server
 * Side Public License, v 1.
 */

package org.elasticsearch.index.translog;

import org.apache.lucene.store.AlreadyClosedException;
import org.elasticsearch.common.io.Channels;
import org.elasticsearch.core.IOUtils;
import org.elasticsearch.index.seqno.SequenceNumbers;

import java.io.Closeable;
import java.io.EOFException;
import java.io.IOException;
import java.nio.ByteBuffer;
import java.nio.channels.FileChannel;
import java.nio.file.Files;
import java.nio.file.Path;
import java.nio.file.StandardOpenOption;
import java.util.concurrent.atomic.AtomicBoolean;

import static org.elasticsearch.index.translog.Translog.getCommitCheckpointFileName;

/**
 * an immutable translog filereader
 */
public class TranslogReader extends BaseTranslogReader implements Closeable {
    protected final long length;
    private final int totalOperations;
    private final Checkpoint checkpoint;
    protected final AtomicBoolean closed = new AtomicBoolean(false);
<<<<<<< HEAD
    protected long lastModifiedTime;
=======
    private long lastModifiedTime = -1;

>>>>>>> e9e8d49f
    /**
     * Create a translog writer against the specified translog file channel.
     *
     * @param checkpoint the translog checkpoint
     * @param channel    the translog file channel to open a translog reader against
     * @param path       the path to the translog
     * @param header     the header of the translog file
     */
    TranslogReader(final Checkpoint checkpoint, final FileChannel channel, final Path path, final TranslogHeader header) {
        super(checkpoint.generation, channel, path, header);
        this.length = checkpoint.offset;
        this.totalOperations = checkpoint.numOps;
        this.checkpoint = checkpoint;
        try {
            this.lastModifiedTime = Files.getLastModifiedTime(path).toMillis();
        } catch (IOException e) {
            this.lastModifiedTime = -1;
        }
    }

    /**
     * Given a file channel, opens a {@link TranslogReader}, taking care of checking and validating the file header.
     *
     * @param channel the translog file channel
     * @param path the path to the translog
     * @param checkpoint the translog checkpoint
     * @param translogUUID the tranlog UUID
     * @return a new TranslogReader
     * @throws IOException if any of the file operations resulted in an I/O exception
     */
    public static TranslogReader open(final FileChannel channel, final Path path, final Checkpoint checkpoint, final String translogUUID)
        throws IOException {
        final TranslogHeader header = TranslogHeader.read(translogUUID, path, channel);
        return new TranslogReader(checkpoint, channel, path, header);
    }

    /**
     * Closes current reader and creates new one with new checkoint and same file channel
     */
    TranslogReader closeIntoTrimmedReader(long aboveSeqNo, ChannelFactory channelFactory) throws IOException {
        if (closed.compareAndSet(false, true)) {
            Closeable toCloseOnFailure = channel;
            final TranslogReader newReader;
            try {
                if (aboveSeqNo < checkpoint.trimmedAboveSeqNo
                    || aboveSeqNo < checkpoint.maxSeqNo && checkpoint.trimmedAboveSeqNo == SequenceNumbers.UNASSIGNED_SEQ_NO) {
                    final Path checkpointFile = path.getParent().resolve(getCommitCheckpointFileName(checkpoint.generation));
                    final Checkpoint newCheckpoint = new Checkpoint(
                        checkpoint.offset,
                        checkpoint.numOps,
                        checkpoint.generation,
                        checkpoint.minSeqNo,
                        checkpoint.maxSeqNo,
                        checkpoint.globalCheckpoint,
                        checkpoint.minTranslogGeneration,
                        aboveSeqNo
                    );
                    Checkpoint.write(channelFactory, checkpointFile, newCheckpoint, StandardOpenOption.WRITE);
                    IOUtils.fsync(checkpointFile.getParent(), true);

                    newReader = new TranslogReader(newCheckpoint, channel, path, header);
                } else {
                    newReader = new TranslogReader(checkpoint, channel, path, header);
                }
                toCloseOnFailure = null;
                return newReader;
            } finally {
                IOUtils.close(toCloseOnFailure);
            }
        } else {
            throw new AlreadyClosedException(toString() + " is already closed");
        }
    }

    public long sizeInBytes() {
        return length;
    }

    public int totalOperations() {
        return totalOperations;
    }

    @Override
    final Checkpoint getCheckpoint() {
        return checkpoint;
    }

    /**
     * reads an operation at the given position into the given buffer.
     */
    protected void readBytes(ByteBuffer buffer, long position) throws IOException {
        if (position >= length) {
            throw new EOFException("read requested past EOF. pos [" + position + "] end: [" + length + "]");
        }
        if (position < getFirstOperationOffset()) {
            throw new IOException(
                "read requested before position of first ops. pos [" + position + "] first op on: [" + getFirstOperationOffset() + "]"
            );
        }
        Channels.readFromFileChannelWithEofException(channel, position, buffer);
    }

    @Override
    public final void close() throws IOException {
        if (closed.compareAndSet(false, true)) {
            channel.close();
        }
    }

    protected final boolean isClosed() {
        return closed.get();
    }

    protected void ensureOpen() {
        if (isClosed()) {
            throw new AlreadyClosedException(toString() + " is already closed");
        }
    }

    @Override
    public long getLastModifiedTime() throws IOException {
<<<<<<< HEAD
        if(this.lastModifiedTime == -1) {
            return super.getLastModifiedTime();
        }
        return this.lastModifiedTime;
=======
        long modified = this.lastModifiedTime;
        if (modified == -1) {
            // cache the lastModifiedTime and return it forever, translogs are immutable
            modified = super.getLastModifiedTime();
            this.lastModifiedTime = modified;
        }
        return modified;
>>>>>>> e9e8d49f
    }
}<|MERGE_RESOLUTION|>--- conflicted
+++ resolved
@@ -18,7 +18,6 @@
 import java.io.IOException;
 import java.nio.ByteBuffer;
 import java.nio.channels.FileChannel;
-import java.nio.file.Files;
 import java.nio.file.Path;
 import java.nio.file.StandardOpenOption;
 import java.util.concurrent.atomic.AtomicBoolean;
@@ -33,12 +32,8 @@
     private final int totalOperations;
     private final Checkpoint checkpoint;
     protected final AtomicBoolean closed = new AtomicBoolean(false);
-<<<<<<< HEAD
-    protected long lastModifiedTime;
-=======
     private long lastModifiedTime = -1;
 
->>>>>>> e9e8d49f
     /**
      * Create a translog writer against the specified translog file channel.
      *
@@ -52,11 +47,6 @@
         this.length = checkpoint.offset;
         this.totalOperations = checkpoint.numOps;
         this.checkpoint = checkpoint;
-        try {
-            this.lastModifiedTime = Files.getLastModifiedTime(path).toMillis();
-        } catch (IOException e) {
-            this.lastModifiedTime = -1;
-        }
     }
 
     /**
@@ -160,12 +150,6 @@
 
     @Override
     public long getLastModifiedTime() throws IOException {
-<<<<<<< HEAD
-        if(this.lastModifiedTime == -1) {
-            return super.getLastModifiedTime();
-        }
-        return this.lastModifiedTime;
-=======
         long modified = this.lastModifiedTime;
         if (modified == -1) {
             // cache the lastModifiedTime and return it forever, translogs are immutable
@@ -173,6 +157,5 @@
             this.lastModifiedTime = modified;
         }
         return modified;
->>>>>>> e9e8d49f
     }
 }