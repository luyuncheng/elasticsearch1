/*
 * Licensed to Elasticsearch under one or more contributor
 * license agreements. See the NOTICE file distributed with
 * this work for additional information regarding copyright
 * ownership. Elasticsearch licenses this file to you under
 * the Apache License, Version 2.0 (the "License"); you may
 * not use this file except in compliance with the License.
 * You may obtain a copy of the License at
 *
 *    http://www.apache.org/licenses/LICENSE-2.0
 *
 * Unless required by applicable law or agreed to in writing,
 * software distributed under the License is distributed on an
 * "AS IS" BASIS, WITHOUT WARRANTIES OR CONDITIONS OF ANY
 * KIND, either express or implied.  See the License for the
 * specific language governing permissions and limitations
 * under the License.
 */

package org.elasticsearch.index.engine;

import org.apache.logging.log4j.Logger;
import org.apache.logging.log4j.message.ParameterizedMessage;
import org.apache.lucene.index.DirectoryReader;
import org.apache.lucene.index.IndexCommit;
import org.apache.lucene.index.IndexFileNames;
import org.apache.lucene.index.IndexReader;
import org.apache.lucene.index.IndexWriter;
import org.apache.lucene.index.LeafReader;
import org.apache.lucene.index.LeafReaderContext;
import org.apache.lucene.index.SegmentCommitInfo;
import org.apache.lucene.index.SegmentInfos;
import org.apache.lucene.index.SegmentReader;
import org.apache.lucene.index.Term;
import org.apache.lucene.search.IndexSearcher;
import org.apache.lucene.store.AlreadyClosedException;
import org.apache.lucene.store.Directory;
import org.apache.lucene.store.IOContext;
import org.apache.lucene.util.Accountable;
import org.apache.lucene.util.Accountables;
import org.apache.lucene.util.SetOnce;
import org.elasticsearch.ExceptionsHelper;
import org.elasticsearch.common.CheckedRunnable;
import org.elasticsearch.common.Nullable;
import org.elasticsearch.common.bytes.BytesReference;
import org.elasticsearch.common.collect.ImmutableOpenMap;
import org.elasticsearch.common.io.stream.StreamInput;
import org.elasticsearch.common.io.stream.StreamOutput;
import org.elasticsearch.common.io.stream.Writeable;
import org.elasticsearch.common.lease.Releasable;
import org.elasticsearch.common.lease.Releasables;
import org.elasticsearch.common.logging.Loggers;
import org.elasticsearch.common.lucene.Lucene;
import org.elasticsearch.common.lucene.uid.Versions;
import org.elasticsearch.common.lucene.uid.VersionsAndSeqNoResolver;
import org.elasticsearch.common.lucene.uid.VersionsAndSeqNoResolver.DocIdAndVersion;
import org.elasticsearch.common.metrics.CounterMetric;
import org.elasticsearch.common.unit.TimeValue;
import org.elasticsearch.common.util.concurrent.ReleasableLock;
import org.elasticsearch.index.VersionType;
import org.elasticsearch.index.mapper.MapperService;
import org.elasticsearch.index.mapper.Mapping;
import org.elasticsearch.index.mapper.ParseContext.Document;
import org.elasticsearch.index.mapper.ParsedDocument;
import org.elasticsearch.index.merge.MergeStats;
import org.elasticsearch.index.seqno.SeqNoStats;
import org.elasticsearch.index.seqno.SequenceNumbers;
import org.elasticsearch.index.shard.ShardId;
import org.elasticsearch.index.store.Store;
import org.elasticsearch.index.translog.Translog;
import org.elasticsearch.index.translog.TranslogStats;

import java.io.Closeable;
import java.io.FileNotFoundException;
import java.io.IOException;
import java.nio.file.NoSuchFileException;
import java.util.Arrays;
import java.util.Base64;
import java.util.Comparator;
import java.util.HashMap;
import java.util.HashSet;
import java.util.List;
import java.util.Locale;
import java.util.Map;
import java.util.Objects;
import java.util.Set;
import java.util.concurrent.CountDownLatch;
import java.util.concurrent.TimeUnit;
import java.util.concurrent.atomic.AtomicBoolean;
import java.util.concurrent.locks.Condition;
import java.util.concurrent.locks.Lock;
import java.util.concurrent.locks.ReentrantLock;
import java.util.concurrent.locks.ReentrantReadWriteLock;
import java.util.function.BiFunction;
import java.util.stream.Stream;

public abstract class Engine implements Closeable {

    public static final String SYNC_COMMIT_ID = "sync_id";
    public static final String HISTORY_UUID_KEY = "history_uuid";

    protected final ShardId shardId;
    protected final String allocationId;
    protected final Logger logger;
    protected final EngineConfig engineConfig;
    protected final Store store;
    protected final AtomicBoolean isClosed = new AtomicBoolean(false);
    private final CountDownLatch closedLatch = new CountDownLatch(1);
    protected final EventListener eventListener;
    protected final ReentrantLock failEngineLock = new ReentrantLock();
    protected final ReentrantReadWriteLock rwl = new ReentrantReadWriteLock();
    protected final ReleasableLock readLock = new ReleasableLock(rwl.readLock());
    protected final ReleasableLock writeLock = new ReleasableLock(rwl.writeLock());
    protected final SetOnce<Exception> failedEngine = new SetOnce<>();
    /*
     * on {@code lastWriteNanos} we use System.nanoTime() to initialize this since:
     *  - we use the value for figuring out if the shard / engine is active so if we startup and no write has happened yet we still consider it active
     *    for the duration of the configured active to inactive period. If we initialize to 0 or Long.MAX_VALUE we either immediately or never mark it
     *    inactive if no writes at all happen to the shard.
     *  - we also use this to flush big-ass merges on an inactive engine / shard but if we we initialize 0 or Long.MAX_VALUE we either immediately or never
     *    commit merges even though we shouldn't from a user perspective (this can also have funky sideeffects in tests when we open indices with lots of segments
     *    and suddenly merges kick in.
     *  NOTE: don't use this value for anything accurate it's a best effort for freeing up diskspace after merges and on a shard level to reduce index buffer sizes on
     *  inactive shards.
     */
    protected volatile long lastWriteNanos = System.nanoTime();

    protected Engine(EngineConfig engineConfig) {
        Objects.requireNonNull(engineConfig.getStore(), "Store must be provided to the engine");

        this.engineConfig = engineConfig;
        this.shardId = engineConfig.getShardId();
        this.allocationId = engineConfig.getAllocationId();
        this.store = engineConfig.getStore();
        this.logger = Loggers.getLogger(Engine.class, // we use the engine class directly here to make sure all subclasses have the same logger name
                engineConfig.getIndexSettings().getSettings(), engineConfig.getShardId());
        this.eventListener = engineConfig.getEventListener();
    }

    /** Returns 0 in the case where accountable is null, otherwise returns {@code ramBytesUsed()} */
    protected static long guardedRamBytesUsed(Accountable a) {
        if (a == null) {
            return 0;
        }
        return a.ramBytesUsed();
    }

    /**
     * Returns whether a leaf reader comes from a merge (versus flush or addIndexes).
     */
    protected static boolean isMergedSegment(LeafReader reader) {
        // We expect leaves to be segment readers
        final Map<String, String> diagnostics = Lucene.segmentReader(reader).getSegmentInfo().info.getDiagnostics();
        final String source = diagnostics.get(IndexWriter.SOURCE);
        assert Arrays.asList(IndexWriter.SOURCE_ADDINDEXES_READERS, IndexWriter.SOURCE_FLUSH,
                IndexWriter.SOURCE_MERGE).contains(source) : "Unknown source " + source;
        return IndexWriter.SOURCE_MERGE.equals(source);
    }

    public final EngineConfig config() {
        return engineConfig;
    }

    protected abstract SegmentInfos getLastCommittedSegmentInfos();

    public MergeStats getMergeStats() {
        return new MergeStats();
    }

    /** returns the history uuid for the engine */
    public abstract String getHistoryUUID();

    /** Returns how many bytes we are currently moving from heap to disk */
    public abstract long getWritingBytes();

    /**
     * A throttling class that can be activated, causing the
     * {@code acquireThrottle} method to block on a lock when throttling
     * is enabled
     */
    protected static final class IndexThrottle {
        private final CounterMetric throttleTimeMillisMetric = new CounterMetric();
        private volatile long startOfThrottleNS;
        private static final ReleasableLock NOOP_LOCK = new ReleasableLock(new NoOpLock());
        private final ReleasableLock lockReference = new ReleasableLock(new ReentrantLock());
        private volatile ReleasableLock lock = NOOP_LOCK;

        public Releasable acquireThrottle() {
            return lock.acquire();
        }

        /** Activate throttling, which switches the lock to be a real lock */
        public void activate() {
            assert lock == NOOP_LOCK : "throttling activated while already active";
            startOfThrottleNS = System.nanoTime();
            lock = lockReference;
        }

        /** Deactivate throttling, which switches the lock to be an always-acquirable NoOpLock */
        public void deactivate() {
            assert lock != NOOP_LOCK : "throttling deactivated but not active";
            lock = NOOP_LOCK;

            assert startOfThrottleNS > 0 : "Bad state of startOfThrottleNS";
            long throttleTimeNS = System.nanoTime() - startOfThrottleNS;
            if (throttleTimeNS >= 0) {
                // Paranoia (System.nanoTime() is supposed to be monotonic): time slip may have occurred but never want to add a negative number
                throttleTimeMillisMetric.inc(TimeValue.nsecToMSec(throttleTimeNS));
            }
        }

        long getThrottleTimeInMillis() {
            long currentThrottleNS = 0;
            if (isThrottled() && startOfThrottleNS != 0) {
                currentThrottleNS +=  System.nanoTime() - startOfThrottleNS;
                if (currentThrottleNS < 0) {
                    // Paranoia (System.nanoTime() is supposed to be monotonic): time slip must have happened, have to ignore this value
                    currentThrottleNS = 0;
                }
            }
            return throttleTimeMillisMetric.count() + TimeValue.nsecToMSec(currentThrottleNS);
        }

        boolean isThrottled() {
            return lock != NOOP_LOCK;
        }
    }

    /**
     * Returns the number of milliseconds this engine was under index throttling.
     */
    public abstract long getIndexThrottleTimeInMillis();

    /**
     * Returns the <code>true</code> iff this engine is currently under index throttling.
     * @see #getIndexThrottleTimeInMillis()
     */
    public abstract boolean isThrottled();

    /**
     * Trims translog for terms below <code>belowTerm</code> and seq# above <code>aboveSeqNo</code>
     * @see Translog#trimOperations(long, long)
     */
    public abstract void trimOperationsFromTranslog(long belowTerm, long aboveSeqNo) throws EngineException;

    /** A Lock implementation that always allows the lock to be acquired */
    protected static final class NoOpLock implements Lock {

        @Override
        public void lock() {
        }

        @Override
        public void lockInterruptibly() throws InterruptedException {
        }

        @Override
        public boolean tryLock() {
            return true;
        }

        @Override
        public boolean tryLock(long time, TimeUnit unit) throws InterruptedException {
            return true;
        }

        @Override
        public void unlock() {
        }

        @Override
        public Condition newCondition() {
            throw new UnsupportedOperationException("NoOpLock can't provide a condition");
        }
    }

    /**
     * Perform document index operation on the engine
     * @param index operation to perform
     * @return {@link IndexResult} containing updated translog location, version and
     * document specific failures
     *
     * Note: engine level failures (i.e. persistent engine failures) are thrown
     */
    public abstract IndexResult index(Index index) throws IOException;

    /**
     * Perform document delete operation on the engine
     * @param delete operation to perform
     * @return {@link DeleteResult} containing updated translog location, version and
     * document specific failures
     *
     * Note: engine level failures (i.e. persistent engine failures) are thrown
     */
    public abstract DeleteResult delete(Delete delete) throws IOException;

    public abstract NoOpResult noOp(NoOp noOp);

    /**
     * Base class for index and delete operation results
     * Holds result meta data (e.g. translog location, updated version)
     * for an executed write {@link Operation}
     **/
    public abstract static class Result {
        private final Operation.TYPE operationType;
        private final Result.Type resultType;
        private final long version;
        private final long seqNo;
        private final Exception failure;
        private final SetOnce<Boolean> freeze = new SetOnce<>();
        private final Mapping requiredMappingUpdate;
        private Translog.Location translogLocation;
        private long took;

        protected Result(Operation.TYPE operationType, Exception failure, long version, long seqNo) {
            this.operationType = operationType;
            this.failure = Objects.requireNonNull(failure);
            this.version = version;
            this.seqNo = seqNo;
            this.requiredMappingUpdate = null;
            this.resultType = Type.FAILURE;
        }

        protected Result(Operation.TYPE operationType, long version, long seqNo) {
            this.operationType = operationType;
            this.version = version;
            this.seqNo = seqNo;
            this.failure = null;
            this.requiredMappingUpdate = null;
            this.resultType = Type.SUCCESS;
        }

        protected Result(Operation.TYPE operationType, Mapping requiredMappingUpdate) {
            this.operationType = operationType;
            this.version = Versions.NOT_FOUND;
            this.seqNo = SequenceNumbers.UNASSIGNED_SEQ_NO;
            this.failure = null;
            this.requiredMappingUpdate = requiredMappingUpdate;
            this.resultType = Type.MAPPING_UPDATE_REQUIRED;
        }

        /** whether the operation was successful, has failed or was aborted due to a mapping update */
        public Type getResultType() {
            return resultType;
        }

        /** get the updated document version */
        public long getVersion() {
            return version;
        }

        /**
         * Get the sequence number on the primary.
         *
         * @return the sequence number
         */
        public long getSeqNo() {
            return seqNo;
        }

        /**
         * If the operation was aborted due to missing mappings, this method will return the mappings
         * that are required to complete the operation.
         */
        public Mapping getRequiredMappingUpdate() {
            return requiredMappingUpdate;
        }

        /** get the translog location after executing the operation */
        public Translog.Location getTranslogLocation() {
            return translogLocation;
        }

        /** get document failure while executing the operation {@code null} in case of no failure */
        public Exception getFailure() {
            return failure;
        }

        /** get total time in nanoseconds */
        public long getTook() {
            return took;
        }

        public Operation.TYPE getOperationType() {
            return operationType;
        }

        void setTranslogLocation(Translog.Location translogLocation) {
            if (freeze.get() == null) {
                this.translogLocation = translogLocation;
            } else {
                throw new IllegalStateException("result is already frozen");
            }
        }

        void setTook(long took) {
            if (freeze.get() == null) {
                this.took = took;
            } else {
                throw new IllegalStateException("result is already frozen");
            }
        }

        void freeze() {
            freeze.set(true);
        }

        public enum Type {
            SUCCESS,
            FAILURE,
            MAPPING_UPDATE_REQUIRED
        }
    }

    public static class IndexResult extends Result {

        private final boolean created;

        public IndexResult(long version, long seqNo, boolean created) {
            super(Operation.TYPE.INDEX, version, seqNo);
            this.created = created;
        }

        /**
         * use in case of the index operation failed before getting to internal engine
         **/
        public IndexResult(Exception failure, long version) {
            this(failure, version, SequenceNumbers.UNASSIGNED_SEQ_NO);
        }

        public IndexResult(Exception failure, long version, long seqNo) {
            super(Operation.TYPE.INDEX, failure, version, seqNo);
            this.created = false;
        }

        public IndexResult(Mapping requiredMappingUpdate) {
            super(Operation.TYPE.INDEX, requiredMappingUpdate);
            this.created = false;
        }

        public boolean isCreated() {
            return created;
        }

    }

    public static class DeleteResult extends Result {

        private final boolean found;

        public DeleteResult(long version, long seqNo, boolean found) {
            super(Operation.TYPE.DELETE, version, seqNo);
            this.found = found;
        }

        /**
         * use in case of the delete operation failed before getting to internal engine
         **/
        public DeleteResult(Exception failure, long version) {
            this(failure, version, SequenceNumbers.UNASSIGNED_SEQ_NO, false);
        }

        public DeleteResult(Exception failure, long version, long seqNo, boolean found) {
            super(Operation.TYPE.DELETE, failure, version, seqNo);
            this.found = found;
        }

        public DeleteResult(Mapping requiredMappingUpdate) {
            super(Operation.TYPE.DELETE, requiredMappingUpdate);
            this.found = false;
        }

        public boolean isFound() {
            return found;
        }

    }

    public static class NoOpResult extends Result {

        NoOpResult(long seqNo) {
            super(Operation.TYPE.NO_OP, 0, seqNo);
        }

        NoOpResult(long seqNo, Exception failure) {
            super(Operation.TYPE.NO_OP, failure, 0, seqNo);
        }

    }

    /**
     * Attempts to do a special commit where the given syncID is put into the commit data. The attempt
     * succeeds if there are not pending writes in lucene and the current point is equal to the expected one.
     *
     * @param syncId           id of this sync
     * @param expectedCommitId the expected value of
     * @return true if the sync commit was made, false o.w.
     */
    public abstract SyncedFlushResult syncFlush(String syncId, CommitId expectedCommitId) throws EngineException;

    public enum SyncedFlushResult {
        SUCCESS,
        COMMIT_MISMATCH,
        PENDING_OPERATIONS
    }

    protected final GetResult getFromSearcher(Get get, BiFunction<String, SearcherScope, Searcher> searcherFactory,
                                              SearcherScope scope) throws EngineException {
        final Searcher searcher = searcherFactory.apply("get", scope);
        final DocIdAndVersion docIdAndVersion;
        try {
            docIdAndVersion = VersionsAndSeqNoResolver.loadDocIdAndVersion(searcher.reader(), get.uid());
        } catch (Exception e) {
            Releasables.closeWhileHandlingException(searcher);
            //TODO: A better exception goes here
            throw new EngineException(shardId, "Couldn't resolve version", e);
        }

        if (docIdAndVersion != null) {
            if (get.versionType().isVersionConflictForReads(docIdAndVersion.version, get.version())) {
                Releasables.close(searcher);
                throw new VersionConflictEngineException(shardId, get.type(), get.id(),
                        get.versionType().explainConflictForReads(docIdAndVersion.version, get.version()));
            }
        }

        if (docIdAndVersion != null) {
            // don't release the searcher on this path, it is the
            // responsibility of the caller to call GetResult.release
            return new GetResult(searcher, docIdAndVersion);
        } else {
            Releasables.close(searcher);
            return GetResult.NOT_EXISTS;
        }
    }

    public abstract GetResult get(Get get, BiFunction<String, SearcherScope, Searcher> searcherFactory) throws EngineException;


    /**
     * Returns a new searcher instance. The consumer of this
     * API is responsible for releasing the returned searcher in a
     * safe manner, preferably in a try/finally block.
     *
     * @param source the source API or routing that triggers this searcher acquire
     *
     * @see Searcher#close()
     */
    public final Searcher acquireSearcher(String source) throws EngineException {
        return acquireSearcher(source, SearcherScope.EXTERNAL);
    }

    /**
     * Returns a new searcher instance. The consumer of this
     * API is responsible for releasing the returned searcher in a
     * safe manner, preferably in a try/finally block.
     *
     * @param source the source API or routing that triggers this searcher acquire
     * @param scope the scope of this searcher ie. if the searcher will be used for get or search purposes
     *
     * @see Searcher#close()
     */
    public abstract Searcher acquireSearcher(String source, SearcherScope scope) throws EngineException;

    public enum SearcherScope {
        EXTERNAL, INTERNAL
    }

    /**
     * Checks if the underlying storage sync is required.
     */
    public abstract boolean isTranslogSyncNeeded();

    /**
     * Ensures that all locations in the given stream have been written to the underlying storage.
     */
    public abstract boolean ensureTranslogSynced(Stream<Translog.Location> locations) throws IOException;

    public abstract void syncTranslog() throws IOException;

    public abstract Closeable acquireTranslogRetentionLock();

    /**
     * Creates a new translog snapshot from this engine for reading translog operations whose seq# in the provided range.
     * The caller has to close the returned snapshot after finishing the reading.
     */
<<<<<<< HEAD
    public Translog.Snapshot newTranslogSnapshotBetween(long minSeqNo, long maxSeqNo) throws IOException {
        return getTranslog().getSnapshotBetween(minSeqNo, maxSeqNo);
    }
=======
    public abstract Translog.Snapshot newTranslogSnapshotFromMinSeqNo(long minSeqNo) throws IOException;
>>>>>>> 83053321

    /**
     * Returns the estimated number of translog operations in this engine whose seq# at least the provided seq#.
     */
    public abstract int estimateTranslogOperationsFromMinSeq(long minSeqNo);

    public abstract TranslogStats getTranslogStats();

    /**
     * Returns the last location that the translog of this engine has written into.
     */
    public abstract Translog.Location getTranslogLastWriteLocation();

    /**
     * Creates a new "translog" snapshot from Lucene for reading operations whose seqno in the requesting seqno range
     */
    public abstract Translog.Snapshot newLuceneChangesSnapshot(String source, MapperService mapperService,
                                                               long minSeqNo, long maxSeqNo, boolean requiredFullRange) throws IOException;

    protected final void ensureOpen(Exception suppressed) {
        if (isClosed.get()) {
            AlreadyClosedException ace = new AlreadyClosedException(shardId + " engine is closed", failedEngine.get());
            if (suppressed != null) {
                ace.addSuppressed(suppressed);
            }
            throw ace;
        }
    }

    protected final void ensureOpen() {
        ensureOpen(null);
    }

    /** get commits stats for the last commit */
    public CommitStats commitStats() {
        return new CommitStats(getLastCommittedSegmentInfos());
    }

    /**
     * @return the local checkpoint for this Engine
     */
    public abstract long getLocalCheckpoint();

    /**
     * Waits for all operations up to the provided sequence number to complete.
     *
     * @param seqNo the sequence number that the checkpoint must advance to before this method returns
     * @throws InterruptedException if the thread was interrupted while blocking on the condition
     */
    public abstract void waitForOpsToComplete(long seqNo) throws InterruptedException;

    /**
     * Reset the local checkpoint in the tracker to the given local checkpoint
     * @param localCheckpoint the new checkpoint to be set
     */
    public abstract void resetLocalCheckpoint(long localCheckpoint);

    /**
     * @return a {@link SeqNoStats} object, using local state and the supplied global checkpoint
     */
    public abstract SeqNoStats getSeqNoStats(long globalCheckpoint);

    /**
     * Returns the latest global checkpoint value that has been persisted in the underlying storage (i.e. translog's checkpoint)
     */
    public abstract long getLastSyncedGlobalCheckpoint();

    /**
     * Global stats on segments.
     */
    public final SegmentsStats segmentsStats(boolean includeSegmentFileSizes) {
        ensureOpen();
        Set<String> segmentName = new HashSet<>();
        SegmentsStats stats = new SegmentsStats();
        try (Searcher searcher = acquireSearcher("segments_stats", SearcherScope.INTERNAL)) {
            for (LeafReaderContext ctx : searcher.reader().getContext().leaves()) {
                SegmentReader segmentReader = Lucene.segmentReader(ctx.reader());
                fillSegmentStats(segmentReader, includeSegmentFileSizes, stats);
                segmentName.add(segmentReader.getSegmentName());
            }
        }

        try (Searcher searcher = acquireSearcher("segments_stats", SearcherScope.EXTERNAL)) {
            for (LeafReaderContext ctx : searcher.reader().getContext().leaves()) {
                SegmentReader segmentReader = Lucene.segmentReader(ctx.reader());
                if (segmentName.contains(segmentReader.getSegmentName()) == false) {
                    fillSegmentStats(segmentReader, includeSegmentFileSizes, stats);
                }
            }
        }
        writerSegmentStats(stats);
        return stats;
    }

    private void fillSegmentStats(SegmentReader segmentReader, boolean includeSegmentFileSizes, SegmentsStats stats) {
        stats.add(1, segmentReader.ramBytesUsed());
        stats.addTermsMemoryInBytes(guardedRamBytesUsed(segmentReader.getPostingsReader()));
        stats.addStoredFieldsMemoryInBytes(guardedRamBytesUsed(segmentReader.getFieldsReader()));
        stats.addTermVectorsMemoryInBytes(guardedRamBytesUsed(segmentReader.getTermVectorsReader()));
        stats.addNormsMemoryInBytes(guardedRamBytesUsed(segmentReader.getNormsReader()));
        stats.addPointsMemoryInBytes(guardedRamBytesUsed(segmentReader.getPointsReader()));
        stats.addDocValuesMemoryInBytes(guardedRamBytesUsed(segmentReader.getDocValuesReader()));

        if (includeSegmentFileSizes) {
            // TODO: consider moving this to StoreStats
            stats.addFileSizes(getSegmentFileSizes(segmentReader));
        }
    }

    private ImmutableOpenMap<String, Long> getSegmentFileSizes(SegmentReader segmentReader) {
        Directory directory = null;
        SegmentCommitInfo segmentCommitInfo = segmentReader.getSegmentInfo();
        boolean useCompoundFile = segmentCommitInfo.info.getUseCompoundFile();
        if (useCompoundFile) {
            try {
                directory = engineConfig.getCodec().compoundFormat().getCompoundReader(segmentReader.directory(), segmentCommitInfo.info, IOContext.READ);
            } catch (IOException e) {
                logger.warn(() -> new ParameterizedMessage("Error when opening compound reader for Directory [{}] and SegmentCommitInfo [{}]", segmentReader.directory(), segmentCommitInfo), e);

                return ImmutableOpenMap.of();
            }
        } else {
            directory = segmentReader.directory();
        }

        assert directory != null;

        String[] files;
        if (useCompoundFile) {
            try {
                files = directory.listAll();
            } catch (IOException e) {
                final Directory finalDirectory = directory;
                logger.warn(() -> new ParameterizedMessage("Couldn't list Compound Reader Directory [{}]", finalDirectory), e);
                return ImmutableOpenMap.of();
            }
        } else {
            try {
                files = segmentReader.getSegmentInfo().files().toArray(new String[]{});
            } catch (IOException e) {
                logger.warn(() -> new ParameterizedMessage("Couldn't list Directory from SegmentReader [{}] and SegmentInfo [{}]", segmentReader, segmentReader.getSegmentInfo()), e);
                return ImmutableOpenMap.of();
            }
        }

        ImmutableOpenMap.Builder<String, Long> map = ImmutableOpenMap.builder();
        for (String file : files) {
            String extension = IndexFileNames.getExtension(file);
            long length = 0L;
            try {
                length = directory.fileLength(file);
            } catch (NoSuchFileException | FileNotFoundException e) {
                final Directory finalDirectory = directory;
                logger.warn(() -> new ParameterizedMessage("Tried to query fileLength but file is gone [{}] [{}]", finalDirectory, file), e);
            } catch (IOException e) {
                final Directory finalDirectory = directory;
                logger.warn(() -> new ParameterizedMessage("Error when trying to query fileLength [{}] [{}]", finalDirectory, file), e);
            }
            if (length == 0L) {
                continue;
            }
            map.put(extension, length);
        }

        if (useCompoundFile && directory != null) {
            try {
                directory.close();
            } catch (IOException e) {
                final Directory finalDirectory = directory;
                logger.warn(() -> new ParameterizedMessage("Error when closing compound reader on Directory [{}]", finalDirectory), e);
            }
        }

        return map.build();
    }

    protected void writerSegmentStats(SegmentsStats stats) {
        // by default we don't have a writer here... subclasses can override this
        stats.addVersionMapMemoryInBytes(0);
        stats.addIndexWriterMemoryInBytes(0);
    }

    /** How much heap is used that would be freed by a refresh.  Note that this may throw {@link AlreadyClosedException}. */
    public abstract long getIndexBufferRAMBytesUsed();

    protected Segment[] getSegmentInfo(SegmentInfos lastCommittedSegmentInfos, boolean verbose) {
        ensureOpen();
        Map<String, Segment> segments = new HashMap<>();
        // first, go over and compute the search ones...
        try (Searcher searcher = acquireSearcher("segments", SearcherScope.EXTERNAL)){
            for (LeafReaderContext ctx : searcher.reader().getContext().leaves()) {
                fillSegmentInfo(Lucene.segmentReader(ctx.reader()), verbose, true, segments);
            }
        }

        try (Searcher searcher = acquireSearcher("segments", SearcherScope.INTERNAL)){
            for (LeafReaderContext ctx : searcher.reader().getContext().leaves()) {
                SegmentReader segmentReader = Lucene.segmentReader(ctx.reader());
                if (segments.containsKey(segmentReader.getSegmentName()) == false) {
                    fillSegmentInfo(segmentReader, verbose, false, segments);
                }
            }
        }

        // now, correlate or add the committed ones...
        if (lastCommittedSegmentInfos != null) {
            SegmentInfos infos = lastCommittedSegmentInfos;
            for (SegmentCommitInfo info : infos) {
                Segment segment = segments.get(info.info.name);
                if (segment == null) {
                    segment = new Segment(info.info.name);
                    segment.search = false;
                    segment.committed = true;
                    segment.docCount = info.info.maxDoc();
                    segment.delDocCount = info.getDelCount();
                    segment.version = info.info.getVersion();
                    segment.compound = info.info.getUseCompoundFile();
                    try {
                        segment.sizeInBytes = info.sizeInBytes();
                    } catch (IOException e) {
                        logger.trace(() -> new ParameterizedMessage("failed to get size for [{}]", info.info.name), e);
                    }
                    segments.put(info.info.name, segment);
                } else {
                    segment.committed = true;
                }
            }
        }

        Segment[] segmentsArr = segments.values().toArray(new Segment[segments.values().size()]);
        Arrays.sort(segmentsArr, Comparator.comparingLong(Segment::getGeneration));
        return segmentsArr;
    }

    private void fillSegmentInfo(SegmentReader segmentReader, boolean verbose, boolean search, Map<String, Segment> segments) {
        SegmentCommitInfo info = segmentReader.getSegmentInfo();
        assert segments.containsKey(info.info.name) == false;
        Segment segment = new Segment(info.info.name);
        segment.search = search;
        segment.docCount = segmentReader.numDocs();
        segment.delDocCount = segmentReader.numDeletedDocs();
        segment.version = info.info.getVersion();
        segment.compound = info.info.getUseCompoundFile();
        try {
            segment.sizeInBytes = info.sizeInBytes();
        } catch (IOException e) {
            logger.trace(() -> new ParameterizedMessage("failed to get size for [{}]", info.info.name), e);
        }
        segment.memoryInBytes = segmentReader.ramBytesUsed();
        segment.segmentSort = info.info.getIndexSort();
        if (verbose) {
            segment.ramTree = Accountables.namedAccountable("root", segmentReader);
        }
        segment.attributes = info.info.getAttributes();
        // TODO: add more fine grained mem stats values to per segment info here
        segments.put(info.info.name, segment);
    }

    /**
     * The list of segments in the engine.
     */
    public abstract List<Segment> segments(boolean verbose);

    public final boolean refreshNeeded() {
        if (store.tryIncRef()) {
            /*
              we need to inc the store here since we acquire a searcher and that might keep a file open on the
              store. this violates the assumption that all files are closed when
              the store is closed so we need to make sure we increment it here
             */
            try {
                try (Searcher searcher = acquireSearcher("refresh_needed", SearcherScope.EXTERNAL)) {
                    return searcher.getDirectoryReader().isCurrent() == false;
                }
            } catch (IOException e) {
                logger.error("failed to access searcher manager", e);
                failEngine("failed to access searcher manager", e);
                throw new EngineException(shardId, "failed to access searcher manager", e);
            } finally {
                store.decRef();
            }
        }
        return false;
    }

    /**
     * Synchronously refreshes the engine for new search operations to reflect the latest
     * changes.
     */
    @Nullable
    public abstract void refresh(String source) throws EngineException;

    /**
     * Called when our engine is using too much heap and should move buffered indexed/deleted documents to disk.
     */
    // NOTE: do NOT rename this to something containing flush or refresh!
    public abstract void writeIndexingBuffer() throws EngineException;

    /**
     * Checks if this engine should be flushed periodically.
     * This check is mainly based on the uncommitted translog size and the translog flush threshold setting.
     */
    public abstract boolean shouldPeriodicallyFlush();

    /**
     * Flushes the state of the engine including the transaction log, clearing memory.
     *
     * @param force         if <code>true</code> a lucene commit is executed even if no changes need to be committed.
     * @param waitIfOngoing if <code>true</code> this call will block until all currently running flushes have finished.
     *                      Otherwise this call will return without blocking.
     * @return the commit Id for the resulting commit
     */
    public abstract CommitId flush(boolean force, boolean waitIfOngoing) throws EngineException;

    /**
     * Flushes the state of the engine including the transaction log, clearing memory and persisting
     * documents in the lucene index to disk including a potentially heavy and durable fsync operation.
     * This operation is not going to block if another flush operation is currently running and won't write
     * a lucene commit if nothing needs to be committed.
     *
     * @return the commit Id for the resulting commit
     */
    public abstract CommitId flush() throws EngineException;


    /**
     * checks and removes translog files that no longer need to be retained. See
     * {@link org.elasticsearch.index.translog.TranslogDeletionPolicy} for details
     */
    public abstract void trimUnreferencedTranslogFiles() throws EngineException;

    /**
     * Tests whether or not the translog generation should be rolled to a new generation.
     * This test is based on the size of the current generation compared to the configured generation threshold size.
     *
     * @return {@code true} if the current generation should be rolled to a new generation
     */
    public abstract boolean shouldRollTranslogGeneration();

    /**
     * Rolls the translog generation and cleans unneeded.
     */
    public abstract void rollTranslogGeneration() throws EngineException;

    /**
     * Force merges to 1 segment
     */
    public void forceMerge(boolean flush) throws IOException {
        forceMerge(flush, 1, false, false, false);
    }

    /**
     * Triggers a forced merge on this engine
     */
    public abstract void forceMerge(boolean flush, int maxNumSegments, boolean onlyExpungeDeletes, boolean upgrade, boolean upgradeOnlyAncientSegments) throws EngineException, IOException;

    /**
     * Snapshots the most recent index and returns a handle to it. If needed will try and "commit" the
     * lucene index to make sure we have a "fresh" copy of the files to snapshot.
     *
     * @param flushFirst indicates whether the engine should flush before returning the snapshot
     */
    public abstract IndexCommitRef acquireLastIndexCommit(boolean flushFirst) throws EngineException;

    /**
     * Snapshots the most recent safe index commit from the engine.
     */
    public abstract IndexCommitRef acquireSafeIndexCommit() throws EngineException;

    /**
     * If the specified throwable contains a fatal error in the throwable graph, such a fatal error will be thrown. Callers should ensure
     * that there are no catch statements that would catch an error in the stack as the fatal error here should go uncaught and be handled
     * by the uncaught exception handler that we install during bootstrap. If the specified throwable does indeed contain a fatal error, the
     * specified message will attempt to be logged before throwing the fatal error. If the specified throwable does not contain a fatal
     * error, this method is a no-op.
     *
     * @param maybeMessage the message to maybe log
     * @param maybeFatal   the throwable that maybe contains a fatal error
     */
    @SuppressWarnings("finally")
    private void maybeDie(final String maybeMessage, final Throwable maybeFatal) {
        ExceptionsHelper.maybeError(maybeFatal, logger).ifPresent(error -> {
            try {
                logger.error(maybeMessage, error);
            } finally {
                throw error;
            }
        });
    }

    /**
     * fail engine due to some error. the engine will also be closed.
     * The underlying store is marked corrupted iff failure is caused by index corruption
     */
    public void failEngine(String reason, @Nullable Exception failure) {
        if (failure != null) {
            maybeDie(reason, failure);
        }
        if (failEngineLock.tryLock()) {
            store.incRef();
            try {
                if (failedEngine.get() != null) {
                    logger.warn(() -> new ParameterizedMessage("tried to fail engine but engine is already failed. ignoring. [{}]", reason), failure);
                    return;
                }
                // this must happen before we close IW or Translog such that we can check this state to opt out of failing the engine
                // again on any caught AlreadyClosedException
                failedEngine.set((failure != null) ? failure : new IllegalStateException(reason));
                try {
                    // we just go and close this engine - no way to recover
                    closeNoLock("engine failed on: [" + reason + "]", closedLatch);
                } finally {
                    logger.warn(() -> new ParameterizedMessage("failed engine [{}]", reason), failure);
                    // we must set a failure exception, generate one if not supplied
                    // we first mark the store as corrupted before we notify any listeners
                    // this must happen first otherwise we might try to reallocate so quickly
                    // on the same node that we don't see the corrupted marker file when
                    // the shard is initializing
                    if (Lucene.isCorruptionException(failure)) {
                        try {
                            store.markStoreCorrupted(new IOException("failed engine (reason: [" + reason + "])", ExceptionsHelper.unwrapCorruption(failure)));
                        } catch (IOException e) {
                            logger.warn("Couldn't mark store corrupted", e);
                        }
                    }
                    eventListener.onFailedEngine(reason, failure);
                }
            } catch (Exception inner) {
                if (failure != null) inner.addSuppressed(failure);
                // don't bubble up these exceptions up
                logger.warn("failEngine threw exception", inner);
            } finally {
                store.decRef();
            }
        } else {
            logger.debug(() -> new ParameterizedMessage("tried to fail engine but could not acquire lock - engine should be failed by now [{}]", reason), failure);
        }
    }

    /** Check whether the engine should be failed */
    protected boolean maybeFailEngine(String source, Exception e) {
        if (Lucene.isCorruptionException(e)) {
            failEngine("corrupt file (source: [" + source + "])", e);
            return true;
        }
        return false;
    }


    public interface EventListener {
        /**
         * Called when a fatal exception occurred
         */
        default void onFailedEngine(String reason, @Nullable Exception e) {
        }
    }

    public static class Searcher implements Releasable {

        private final String source;
        private final IndexSearcher searcher;

        public Searcher(String source, IndexSearcher searcher) {
            this.source = source;
            this.searcher = searcher;
        }

        /**
         * The source that caused this searcher to be acquired.
         */
        public String source() {
            return source;
        }

        public IndexReader reader() {
            return searcher.getIndexReader();
        }

        public DirectoryReader getDirectoryReader() {
            if (reader() instanceof DirectoryReader) {
                return (DirectoryReader) reader();
            }
            throw new IllegalStateException("Can't use " + reader().getClass() + " as a directory reader");
        }

        public IndexSearcher searcher() {
            return searcher;
        }

        @Override
        public void close() {
            // Nothing to close here
        }
    }

    public abstract static class Operation {

        /** type of operation (index, delete), subclasses use static types */
        public enum TYPE {
            INDEX, DELETE, NO_OP;

            private final String lowercase;

            TYPE() {
                this.lowercase = this.toString().toLowerCase(Locale.ROOT);
            }

            public String getLowercase() {
                return lowercase;
            }
        }

        private final Term uid;
        private final long version;
        private final long seqNo;
        private final long primaryTerm;
        private final VersionType versionType;
        private final Origin origin;
        private final long startTime;

        public Operation(Term uid, long seqNo, long primaryTerm, long version, VersionType versionType, Origin origin, long startTime) {
            this.uid = uid;
            this.seqNo = seqNo;
            this.primaryTerm = primaryTerm;
            this.version = version;
            this.versionType = versionType;
            this.origin = origin;
            this.startTime = startTime;
        }

        public enum Origin {
            PRIMARY,
            REPLICA,
            PEER_RECOVERY,
            LOCAL_TRANSLOG_RECOVERY;

            public boolean isRecovery() {
                return this == PEER_RECOVERY || this == LOCAL_TRANSLOG_RECOVERY;
            }
        }

        public Origin origin() {
            return this.origin;
        }

        public Term uid() {
            return this.uid;
        }

        public long version() {
            return this.version;
        }

        public long seqNo() {
            return seqNo;
        }

        public long primaryTerm() {
            return primaryTerm;
        }

        public abstract int estimatedSizeInBytes();

        public VersionType versionType() {
            return this.versionType;
        }

        /**
         * Returns operation start time in nanoseconds.
         */
        public long startTime() {
            return this.startTime;
        }

        public abstract String type();

        abstract String id();

        public abstract TYPE operationType();
    }

    public static class Index extends Operation {

        private final ParsedDocument doc;
        private final long autoGeneratedIdTimestamp;
        private final boolean isRetry;

        public Index(Term uid, ParsedDocument doc, long seqNo, long primaryTerm, long version, VersionType versionType, Origin origin,
                     long startTime, long autoGeneratedIdTimestamp, boolean isRetry) {
            super(uid, seqNo, primaryTerm, version, versionType, origin, startTime);
            this.doc = doc;
            this.isRetry = isRetry;
            this.autoGeneratedIdTimestamp = autoGeneratedIdTimestamp;
        }

        public Index(Term uid, long primaryTerm, ParsedDocument doc) {
            this(uid, primaryTerm, doc, Versions.MATCH_ANY);
        } // TEST ONLY

        Index(Term uid, long primaryTerm, ParsedDocument doc, long version) {
            this(uid, doc, SequenceNumbers.UNASSIGNED_SEQ_NO, primaryTerm, version, VersionType.INTERNAL,
                Origin.PRIMARY, System.nanoTime(), -1, false);
        } // TEST ONLY

        public ParsedDocument parsedDoc() {
            return this.doc;
        }

        @Override
        public String type() {
            return this.doc.type();
        }

        @Override
        public String id() {
            return this.doc.id();
        }

        @Override
        public TYPE operationType() {
            return TYPE.INDEX;
        }

        public String routing() {
            return this.doc.routing();
        }

        public String parent() {
            return this.doc.parent();
        }

        public List<Document> docs() {
            return this.doc.docs();
        }

        public BytesReference source() {
            return this.doc.source();
        }

        @Override
        public int estimatedSizeInBytes() {
            return (id().length() + type().length()) * 2 + source().length() + 12;
        }

        /**
         * Returns a positive timestamp if the ID of this document is auto-generated by elasticsearch.
         * if this property is non-negative indexing code might optimize the addition of this document
         * due to it's append only nature.
         */
        public long getAutoGeneratedIdTimestamp() {
            return autoGeneratedIdTimestamp;
        }

        /**
         * Returns <code>true</code> if this index requests has been retried on the coordinating node and can therefor be delivered
         * multiple times. Note: this might also be set to true if an equivalent event occurred like the replay of the transaction log
         */
        public boolean isRetry() {
            return isRetry;
        }

    }

    public static class Delete extends Operation {

        private final String type;
        private final String id;

        public Delete(String type, String id, Term uid, long seqNo, long primaryTerm, long version, VersionType versionType,
                      Origin origin, long startTime) {
            super(uid, seqNo, primaryTerm, version, versionType, origin, startTime);
            this.type = Objects.requireNonNull(type);
            this.id = Objects.requireNonNull(id);
        }

        public Delete(String type, String id, Term uid, long primaryTerm) {
            this(type, id, uid, SequenceNumbers.UNASSIGNED_SEQ_NO, primaryTerm, Versions.MATCH_ANY, VersionType.INTERNAL, Origin.PRIMARY, System.nanoTime());
        }

        public Delete(Delete template, VersionType versionType) {
            this(template.type(), template.id(), template.uid(), template.seqNo(), template.primaryTerm(), template.version(),
                    versionType, template.origin(), template.startTime());
        }

        @Override
        public String type() {
            return this.type;
        }

        @Override
        public String id() {
            return this.id;
        }

        @Override
        public TYPE operationType() {
            return TYPE.DELETE;
        }

        @Override
        public int estimatedSizeInBytes() {
            return (uid().field().length() + uid().text().length()) * 2 + 20;
        }

    }

    public static class NoOp extends Operation {

        private final String reason;

        public String reason() {
            return reason;
        }

        public NoOp(final long seqNo, final long primaryTerm, final Origin origin, final long startTime, final String reason) {
            super(null, seqNo, primaryTerm, Versions.NOT_FOUND, null, origin, startTime);
            this.reason = reason;
        }

        @Override
        public Term uid() {
            throw new UnsupportedOperationException();
        }

        @Override
        public String type() {
            throw new UnsupportedOperationException();
        }

        @Override
        public long version() {
            throw new UnsupportedOperationException();
        }

        @Override
        public VersionType versionType() {
            throw new UnsupportedOperationException();
        }

        @Override
        String id() {
            throw new UnsupportedOperationException();
        }

        @Override
        public TYPE operationType() {
            return TYPE.NO_OP;
        }

        @Override
        public int estimatedSizeInBytes() {
            return 2 * reason.length() + 2 * Long.BYTES;
        }

    }

    public static class Get {
        private final boolean realtime;
        private final Term uid;
        private final String type, id;
        private final boolean readFromTranslog;
        private long version = Versions.MATCH_ANY;
        private VersionType versionType = VersionType.INTERNAL;

        public Get(boolean realtime, boolean readFromTranslog, String type, String id, Term uid) {
            this.realtime = realtime;
            this.type = type;
            this.id = id;
            this.uid = uid;
            this.readFromTranslog = readFromTranslog;
        }

        public boolean realtime() {
            return this.realtime;
        }

        public String type() {
            return type;
        }

        public String id() {
            return id;
        }

        public Term uid() {
            return uid;
        }

        public long version() {
            return version;
        }

        public Get version(long version) {
            this.version = version;
            return this;
        }

        public VersionType versionType() {
            return versionType;
        }

        public Get versionType(VersionType versionType) {
            this.versionType = versionType;
            return this;
        }

        public boolean isReadFromTranslog() {
            return readFromTranslog;
        }
    }

    public static class GetResult implements Releasable {
        private final boolean exists;
        private final long version;
        private final DocIdAndVersion docIdAndVersion;
        private final Searcher searcher;

        public static final GetResult NOT_EXISTS = new GetResult(false, Versions.NOT_FOUND, null, null);

        private GetResult(boolean exists, long version, DocIdAndVersion docIdAndVersion, Searcher searcher) {
            this.exists = exists;
            this.version = version;
            this.docIdAndVersion = docIdAndVersion;
            this.searcher = searcher;
        }

        /**
         * Build a non-realtime get result from the searcher.
         */
        public GetResult(Searcher searcher, DocIdAndVersion docIdAndVersion) {
            this(true, docIdAndVersion.version, docIdAndVersion, searcher);
        }

        public boolean exists() {
            return exists;
        }

        public long version() {
            return this.version;
        }

        public Searcher searcher() {
            return this.searcher;
        }

        public DocIdAndVersion docIdAndVersion() {
            return docIdAndVersion;
        }

        @Override
        public void close() {
            release();
        }

        public void release() {
            Releasables.close(searcher);
        }
    }

    /**
     * Method to close the engine while the write lock is held.
     * Must decrement the supplied when closing work is done and resources are
     * freed.
     */
    protected abstract void closeNoLock(String reason, CountDownLatch closedLatch);

    /**
     * Flush the engine (committing segments to disk and truncating the
     * translog) and close it.
     */
    public void flushAndClose() throws IOException {
        if (isClosed.get() == false) {
            logger.trace("flushAndClose now acquire writeLock");
            try (ReleasableLock lock = writeLock.acquire()) {
                logger.trace("flushAndClose now acquired writeLock");
                try {
                    logger.debug("flushing shard on close - this might take some time to sync files to disk");
                    try {
                        flush(); // TODO we might force a flush in the future since we have the write lock already even though recoveries are running.
                    } catch (AlreadyClosedException ex) {
                        logger.debug("engine already closed - skipping flushAndClose");
                    }
                } finally {
                    close(); // double close is not a problem
                }
            }
        }
        awaitPendingClose();
    }

    @Override
    public void close() throws IOException {
        if (isClosed.get() == false) { // don't acquire the write lock if we are already closed
            logger.debug("close now acquiring writeLock");
            try (ReleasableLock lock = writeLock.acquire()) {
                logger.debug("close acquired writeLock");
                closeNoLock("api", closedLatch);
            }
        }
        awaitPendingClose();
    }

    private void awaitPendingClose() {
        try {
            closedLatch.await();
        } catch (InterruptedException e) {
            Thread.currentThread().interrupt();
        }
    }

    public static class CommitId implements Writeable {

        private final byte[] id;

        public CommitId(byte[] id) {
            assert id != null;
            this.id = Arrays.copyOf(id, id.length);
        }

        /**
         * Read from a stream.
         */
        public CommitId(StreamInput in) throws IOException {
            assert in != null;
            this.id = in.readByteArray();
        }

        @Override
        public void writeTo(StreamOutput out) throws IOException {
            out.writeByteArray(id);
        }

        @Override
        public String toString() {
            return Base64.getEncoder().encodeToString(id);
        }

        public boolean idsEqual(byte[] id) {
            return Arrays.equals(id, this.id);
        }

        @Override
        public boolean equals(Object o) {
            if (this == o) {
                return true;
            }
            if (o == null || getClass() != o.getClass()) {
                return false;
            }

            CommitId commitId = (CommitId) o;

            if (!Arrays.equals(id, commitId.id)) {
                return false;
            }

            return true;
        }

        @Override
        public int hashCode() {
            return Arrays.hashCode(id);
        }
    }

    public static class IndexCommitRef implements Closeable {
        private final AtomicBoolean closed = new AtomicBoolean();
        private final CheckedRunnable<IOException> onClose;
        private final IndexCommit indexCommit;

        IndexCommitRef(IndexCommit indexCommit, CheckedRunnable<IOException> onClose) {
            this.indexCommit = indexCommit;
            this.onClose = onClose;
        }

        @Override
        public void close() throws IOException {
            if (closed.compareAndSet(false, true)) {
                onClose.run();
            }
        }

        public IndexCommit getIndexCommit() {
            return indexCommit;
        }
    }

    public void onSettingsChanged() {
    }

    /**
     * Returns the timestamp of the last write in nanoseconds.
     * Note: this time might not be absolutely accurate since the {@link Operation#startTime()} is used which might be
     * slightly inaccurate.
     *
     * @see System#nanoTime()
     * @see Operation#startTime()
     */
    public long getLastWriteNanos() {
        return this.lastWriteNanos;
    }

    /**
     * Called for each new opened engine searcher to warm new segments
     *
     * @see EngineConfig#getWarmer()
     */
    public interface Warmer {
        /**
         * Called once a new Searcher is opened on the top-level searcher.
         */
        void warm(Engine.Searcher searcher);
    }

    /**
     * Request that this engine throttle incoming indexing requests to one thread.  Must be matched by a later call to {@link #deactivateThrottling()}.
     */
    public abstract void activateThrottling();

    /**
     * Reverses a previous {@link #activateThrottling} call.
     */
    public abstract void deactivateThrottling();

    /**
     * Marks operations in the translog as completed. This is used to restore the state of the local checkpoint tracker on primary
     * promotion.
     *
     * @throws IOException if an I/O exception occurred reading the translog
     */
    public abstract void restoreLocalCheckpointFromTranslog() throws IOException;

    /**
     * Fills up the local checkpoints history with no-ops until the local checkpoint
     * and the max seen sequence ID are identical.
     * @param primaryTerm the shards primary term this engine was created for
     * @return the number of no-ops added
     */
    public abstract int fillSeqNoGaps(long primaryTerm) throws IOException;

    /**
     * Performs recovery from the transaction log.
     * This operation will close the engine if the recovery fails.
     */
    public abstract Engine recoverFromTranslog() throws IOException;

    /**
     * Do not replay translog operations, but make the engine be ready.
     */
    public abstract void skipTranslogRecovery();

    /**
     * Returns <code>true</code> iff this engine is currently recovering from translog.
     */
    public boolean isRecovering() {
        return false;
    }

    /**
     * Tries to prune buffered deletes from the version map.
     */
    public abstract void maybePruneDeletes();
}<|MERGE_RESOLUTION|>--- conflicted
+++ resolved
@@ -584,13 +584,7 @@
      * Creates a new translog snapshot from this engine for reading translog operations whose seq# in the provided range.
      * The caller has to close the returned snapshot after finishing the reading.
      */
-<<<<<<< HEAD
-    public Translog.Snapshot newTranslogSnapshotBetween(long minSeqNo, long maxSeqNo) throws IOException {
-        return getTranslog().getSnapshotBetween(minSeqNo, maxSeqNo);
-    }
-=======
-    public abstract Translog.Snapshot newTranslogSnapshotFromMinSeqNo(long minSeqNo) throws IOException;
->>>>>>> 83053321
+    public abstract Translog.Snapshot newTranslogSnapshotBetween(long minSeqNo, long maxSeqNo) throws IOException;
 
     /**
      * Returns the estimated number of translog operations in this engine whose seq# at least the provided seq#.
